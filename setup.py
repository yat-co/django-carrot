--- conflicted
+++ resolved
@@ -12,13 +12,8 @@
 
 
 setup(
-<<<<<<< HEAD
-    name='django-carrot',
-    version='1.0.1a3',
-=======
     name='django-carrot%s' % ('' if os.environ.get('TRAVIS_BRANCH') == 'master' else '-dev'),
     version=__version__,
->>>>>>> f192cc33
     packages=find_packages(),
     include_package_data=True,
     license='Apache Software License',
