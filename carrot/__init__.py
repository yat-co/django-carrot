--- conflicted
+++ resolved
@@ -16,14 +16,4 @@
 import os
 DEFAULT_BROKER = 'amqp://guest:guest@localhost:5672/'
 
-<<<<<<< HEAD
-__version__ = '1.1.3'
-=======
-
-branch = os.environ.get('TRAVIS_BRANCH') == 'master'
-
-if branch == 'master':
-    __version__ = os.environ.get('TRAVIS_TAG', '0.0.0')
-else:
-    __version__ = os.environ.get('TRAVIS_BUILD_NUMBER', '0')
->>>>>>> f192cc33
+__version__ = '1.1.0a0'